#!/usr/bin/env node

import { Command } from "commander";

// Assuming these will be implemented in separate files
import { setupCommand } from "./cli/setup";
import {
  setupQuickstartCommand,
  setupBootstrapCommand,
} from "./cli/quickstart";
<<<<<<< HEAD
import { checkConfigCommand } from "./cli/check-config";
=======
import { setupGoCommand } from "./cli/go";
>>>>>>> 6e0a2633

// Application class to manage shared context
class Application {
  verbosity: number = 0;
  console: boolean = true;

  constructor() {
    this.verbosity = 0;
    this.console = true;
  }
}

// Shared application context
const application = new Application();

// Function to get package version
function getVersion(): string {
  try {
    const pkg = require("../package.json");
    return pkg.version || "unknown";
  } catch {
    return "unknown";
  }
}

// Function to show welcome message with available commands
function showWelcome(): void {
  const appVersion = getVersion();
  console.log(`\nfast-agent (fast-agent-mcp) ${appVersion}`);
  console.log("Build effective agents using Model Context Protocol (MCP)");

  // Create a simple table for commands without external dependency
  console.log("\nAvailable Commands:");
  console.log("------------------");
  console.log("Command      | Description");
  console.log(
    "-------------|------------------------------------------------------------",
  );
  console.log(
    "go           | Start an interactive agent session",
  );
  console.log(
    "-------------|------------------------------------------------------------",
  );
  console.log(
    "setup        | Set up a new agent project with configuration files",
  );
  console.log(
    "quickstart   | Create example applications (workflow, researcher, etc.)",
  );
  console.log(
    "check-config | Validate configuration and secrets files",
  );
  console.log(
    "-------------|------------------------------------------------------------",
  );

  console.log("\nGetting Started:");
  console.log("1. Set up a new project:");
  console.log("   fastagent setup");
  console.log("\n2. Create Building Effective Agents workflow examples:");
  console.log("   fastagent quickstart workflow");
  console.log("\n3. Explore other examples:");
  console.log("   fastagent quickstart");
  console.log("\nUse --help with any command for more information");
  console.log("Example: fastagent quickstart --help");
}

// Main CLI setup
const program = new Command();
program
  .name("fastagent")
  .description(
    "FastAgent CLI - Build effective agents using Model Context Protocol (MCP)",
  )
  .version(getVersion(), "--version", "Show version and exit")
  .option("-v, --verbose", "Enable verbose mode", () => {
    application.verbosity = 1;
  })
  .option("-q, --quiet", "Disable output", () => {
    application.verbosity = -1;
  })
  .option("--color", "Enable color output", () => {
    application.console = true;
  })
  .option("--no-color", "Disable color output", () => {
    application.console = false;
  })
  .helpOption("--help", "Display help for command");

// Add subcommands
program.addCommand(setupCommand);
program.addCommand(checkConfigCommand);

// Placeholder for other subcommands

// Setup quickstart and bootstrap commands
setupQuickstartCommand(program);
setupBootstrapCommand(program);
setupGoCommand(program);

// Handle case when no command is provided
program.action(() => {
  showWelcome();
});

// Parse command line arguments
program.parse(process.argv);<|MERGE_RESOLUTION|>--- conflicted
+++ resolved
@@ -8,11 +8,8 @@
   setupQuickstartCommand,
   setupBootstrapCommand,
 } from "./cli/quickstart";
-<<<<<<< HEAD
 import { checkConfigCommand } from "./cli/check-config";
-=======
-import { setupGoCommand } from "./cli/go";
->>>>>>> 6e0a2633
+
 
 // Application class to manage shared context
 class Application {
