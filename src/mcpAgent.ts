--- conflicted
+++ resolved
@@ -7,15 +7,7 @@
 
 import { AgentConfig, AgentType } from './core/agentTypes';
 import { PromptMessageMultipart } from './core/prompt';
-<<<<<<< HEAD
 import { ConsoleProgressDisplay } from './logging/consoleProgressDisplay';
-=======
-import {
-  getLogger as createLogger,
-  Logger,
-} from './mcp_agent_ts/logging/logger';
-
->>>>>>> 5baee802
 
 // Placeholder types and interfaces for missing imports
 export interface BaseAgent {
