--- conflicted
+++ resolved
@@ -7,24 +7,18 @@
 
 import { AgentConfig, AgentType } from './core/agentTypes';
 import { PromptMessageMultipart } from './core/prompt';
-<<<<<<< HEAD
 import { ToolDefinition } from './tools/toolDefinition';
-=======
 import { ConsoleProgressDisplay } from './logging/consoleProgressDisplay';
->>>>>>> 20100289
 
 // Placeholder types and interfaces for missing imports
 export interface BaseAgent {
   name: string;
   agentType: AgentType;
-<<<<<<< HEAD
   tools?: ToolDefinition[];
-  send(message: string | PromptMessageMultipart | PromptMessageMultipart[]): Promise<string>;
-=======
   send(
     message: string | PromptMessageMultipart | PromptMessageMultipart[]
   ): Promise<string>;
->>>>>>> 20100289
+
   /**
    * Backward compatibility: some code/tests use `generate` instead of `send`.
    * We keep it optional so newer codebases can rely solely on `send`.
