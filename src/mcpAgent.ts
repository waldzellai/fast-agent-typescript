/**
 * Agent implementation using the clean BaseAgent adapter.
 *
 * This provides a streamlined implementation that adheres to AgentProtocol
 * while delegating LLM operations to an attached AugmentedLLMProtocol instance.
 */

import { AgentConfig, AgentType } from './core/agentTypes';
import { PromptMessageMultipart } from './core/prompt';
<<<<<<< HEAD
import {
  getLogger as createLogger,
  Logger,
} from './mcp_agent_ts/logging/logger';
=======
import { AugmentedLLMProtocol } from './llm';
export { AugmentedLLMProtocol, PlaybackLLM, PassthroughLLM, SilentLLM } from './llm';
>>>>>>> 8335b205

// Placeholder types and interfaces for missing imports
export interface BaseAgent {
  name: string;
  agentType: AgentType;
  send(
    message: string | PromptMessageMultipart | PromptMessageMultipart[]
  ): Promise<string>;
  /**
   * Backward compatibility: some code/tests use `generate` instead of `send`.
   * We keep it optional so newer codebases can rely solely on `send`.
   */
  generate?(
    message: string | PromptMessageMultipart | PromptMessageMultipart[]
  ): Promise<string>;
  applyPrompt(promptName: string, args: any): Promise<string>;
  listPrompts(): Promise<string[]>;
  prompt(defaultPrompt?: string, agentName?: string): Promise<string>;
  listResources(): Promise<string[]>;
  withResource(
    prompt: string,
    resourceUri: string,
    serverName: string
  ): Promise<string>;
  attachLlm?(llmFactory: () => AugmentedLLMProtocol): Promise<void>; // Add optional attachLlm method
}

export class InteractivePrompt {
  private agentTypes: Record<string, AgentType>;
  private currentAgent: string = '';

  constructor(options: { agentTypes: Record<string, AgentType> }) {
    this.agentTypes = options.agentTypes || {};
  }

  async promptLoop(
    sendFunc: (message: string, agentName: string) => Promise<string>,
    defaultAgent: string,
    availableAgents: string[],
    applyPromptFunc: (
      promptName: string,
      args: any,
      agentName: string
    ) => Promise<string>,
    listPromptsFunc: (agentName: string) => Promise<string[]>,
    defaultPrompt: string
  ): Promise<string> {
    // Initialize with default agent
    this.currentAgent = defaultAgent;
    let lastResponse = '';
    let running = true;

    console.log(
      `\nInteractive prompt session with agent: ${this.currentAgent}`
    );
    console.log('Type "/help" for available commands, "STOP" to exit.');

    while (running) {
      try {
        // Get input from user with enhanced prompt features
        const input = await this.getInput(this.currentAgent, {
          defaultValue: defaultPrompt,
          showDefault: true,
          availableAgentNames: availableAgents,
          agentTypes: this.agentTypes,
        });

        // Handle special commands and agent switching
        if (typeof input === 'string') {
          if (input.toUpperCase() === 'STOP') {
            console.log('Stopping interactive session.');
            running = false;
            continue;
          }

          if (input.startsWith('SWITCH:')) {
            const newAgent = input.substring(7).trim();
            if (availableAgents.includes(newAgent)) {
              this.currentAgent = newAgent;
              console.log(`Switched to agent: ${this.currentAgent}`);
              continue;
            } else {
              console.log(
                `Agent '${newAgent}' not found. Available agents: ${availableAgents.join(', ')}`
              );
              continue;
            }
          }

          if (input === 'HELP') {
            this.showHelp();
            continue;
          }

          if (input === 'CLEAR') {
            console.clear();
            continue;
          }

          if (input === 'LIST_AGENTS') {
            console.log('\nAvailable Agents:');
            availableAgents.forEach((agent) => {
              console.log(`  ${agent} (Agent)`);
            });
            continue;
          }
        }

        // Handle prompt selection
        if (typeof input === 'object' && input.select_prompt) {
          const prompts = await listPromptsFunc(this.currentAgent);
          if (prompts.length === 0) {
            console.log('No prompts available for this agent.');
            continue;
          }

          let selectedPrompt: string | undefined;
          if (input.prompt_name) {
            // Find by name
            selectedPrompt = prompts.find(
              (p) => p.toLowerCase() === input.prompt_name?.toLowerCase()
            );
            if (!selectedPrompt) {
              console.log(`Prompt '${input.prompt_name}' not found.`);
              continue;
            }
          } else if (input.prompt_index !== undefined) {
            // Find by index
            if (
              input.prompt_index >= 0 &&
              input.prompt_index < prompts.length
            ) {
              selectedPrompt = prompts[input.prompt_index];
            } else {
              console.log(
                `Invalid prompt index: ${input.prompt_index}. Valid range: 0-${prompts.length - 1}`
              );
              continue;
            }
          } else {
            // Show list of prompts for selection
            console.log('\nAvailable Prompts:');
            prompts.forEach((prompt, index) => {
              console.log(`  ${index}: ${prompt}`);
            });

            // Get user selection
            const selection = await this.getPromptSelection(prompts.length);
            if (selection === null) {
              console.log('Prompt selection cancelled.');
              continue;
            }
            selectedPrompt = prompts[selection];
          }

          if (selectedPrompt) {
            // Get prompt arguments if needed
            const args = await this.getPromptArguments(selectedPrompt);
            if (args === null) {
              console.log('Prompt application cancelled.');
              continue;
            }

            // Apply the prompt
            try {
              console.log(`Applying prompt: ${selectedPrompt}`);
              lastResponse = await applyPromptFunc(
                selectedPrompt,
                args,
                this.currentAgent
              );
              console.log('\nResponse:');
              console.log(lastResponse);
            } catch (error) {
              console.error(
                `Error applying prompt: ${error instanceof Error ? error.message : String(error)}`
              );
            }
          }
          continue;
        }

        // Send regular message to agent
        if (typeof input === 'string' && input.trim() !== '') {
          try {
            console.log(`Sending message to ${this.currentAgent}...`);
            lastResponse = await sendFunc(input, this.currentAgent);
            console.log('\nResponse:');
            console.log(lastResponse);
          } catch (error) {
            console.error(
              `Error sending message: ${error instanceof Error ? error.message : String(error)}`
            );
          }
        }
      } catch (error) {
        if (error instanceof Error && error.name === 'PromptExitError') {
          console.log('Exiting interactive session.');
          running = false;
        } else {
          console.error(
            `Error in prompt loop: ${error instanceof Error ? error.message : String(error)}`
          );
        }
      }
    }

    return lastResponse;
  }

  private async getInput(
    agentName: string,
    _options: any
  ): Promise<
    | string
    | { select_prompt: boolean; prompt_name?: string; prompt_index?: number }
  > {
    // This is a simplified version - in a real implementation, you would use the getEnhancedInput function
    // from enhancedPrompt.ts
    const readline = require('readline');
    const rl = readline.createInterface({
      input: process.stdin,
      output: process.stdout,
    });

    const promptText = `${agentName} > `;

    return new Promise((resolve) => {
      rl.question(promptText, (answer: string) => {
        rl.close();

        // Basic command processing
        if (answer.startsWith('/')) {
          const parts = answer.slice(1).trim().split(/\s+/, 2);
          const cmd = parts[0].toLowerCase();

          if (cmd === 'help') resolve('HELP');
          else if (cmd === 'clear') resolve('CLEAR');
          else if (cmd === 'agents') resolve('LIST_AGENTS');
          else if (cmd === 'prompts') resolve({ select_prompt: true });
          else if (cmd === 'prompt' && parts.length > 1) {
            const promptArg = parts[1].trim();
            if (/^\d+$/.test(promptArg)) {
              resolve({
                select_prompt: true,
                prompt_index: parseInt(promptArg, 10),
              });
            } else {
              resolve({ select_prompt: true, prompt_name: promptArg });
            }
          } else if (cmd === 'exit') resolve('EXIT');
          else if (cmd === 'stop') resolve('STOP');
          else resolve(answer);
        } else if (answer.startsWith('@')) {
          resolve(`SWITCH:${answer.slice(1).trim()}`);
        } else if (answer.toUpperCase() === 'STOP') {
          resolve('STOP');
        } else {
          resolve(answer);
        }
      });
    });
  }

  private showHelp(): void {
    console.log('\nAvailable Commands:');
    console.log('  /help          - Show this help');
    console.log('  /clear         - Clear screen');
    console.log('  /agents        - List available agents');
    console.log('  /prompts       - List and select MCP prompts');
    console.log('  /prompt <name> - Apply a specific prompt by name');
    console.log('  @agent_name    - Switch to agent');
    console.log('  STOP           - Exit interactive session');
  }

  private async getPromptSelection(
    promptCount: number
  ): Promise<number | null> {
    const readline = require('readline');
    const rl = readline.createInterface({
      input: process.stdin,
      output: process.stdout,
    });

    return new Promise((resolve) => {
      rl.question(
        'Enter prompt number (or empty to cancel): ',
        (answer: string) => {
          rl.close();
          if (!answer.trim()) {
            resolve(null);
            return;
          }

          const index = parseInt(answer.trim(), 10);
          if (isNaN(index) || index < 0 || index >= promptCount) {
            console.log(
              `Invalid selection. Please enter a number between 0 and ${promptCount - 1}.`
            );
            resolve(null);
          } else {
            resolve(index);
          }
        }
      );
    });
  }

  private async getPromptArguments(
    _promptName: string
  ): Promise<Record<string, any> | null> {
    // In a real implementation, you would query the prompt for its required arguments
    // For now, we'll just return an empty object
    return {};
  }
}

export type HumanInputCallback = (input: string) => Promise<string>;

// Re-export the structured logger for external modules
export { createLogger as getLogger, Logger };

export interface Context {
  config?: {
    default_model?: string;
    mcp?: {
      servers?: Record<string, any>;
    };
  };
  progress_reporter?: (progress: number, total?: number) => Promise<void>;
}

/**
 * An Agent is an entity that has access to a set of MCP servers and can interact with them.
 * Each agent should have a purpose defined by its instruction.
 *
 * This implementation provides a clean adapter that adheres to AgentProtocol
 * while delegating LLM operations to an attached AugmentedLLMProtocol instance.
 */
export class Agent implements BaseAgent {
  name: string;
  agentType: AgentType;
  private _llm?: AugmentedLLMProtocol;
  private _context?: Context;
  private _humanInputCallback?: HumanInputCallback;
  private _config: AgentConfig;

  constructor(
    config: AgentConfig | string, // Can be AgentConfig or backward compatible string name
    _functions?: Array<(...args: any[]) => any>,
    _connectionPersistence: boolean = true,
    humanInputCallback?: HumanInputCallback,
    context?: Context
  ) {
    // Initialize properties
    if (typeof config === 'string') {
      this.name = config;
      this._config = {
        name: config,
        instruction: 'You are a helpful agent.',
        agent_type: AgentType.BASIC,
        use_history: true,
        servers: [],
        human_input: false,
      };
      this.agentType = AgentType.BASIC;
    } else {
      this.name = config.name;
      this._config = {
        ...config,
        instruction: config.instruction || 'You are a helpful agent.',
        agent_type: config.agent_type || AgentType.BASIC,
        use_history:
          config.use_history !== undefined ? config.use_history : true,
        servers: config.servers || [],
        human_input: config.human_input || false,
      };
      this.agentType =
        (config.agent_type as unknown as AgentType) || AgentType.BASIC;
    }

    this._humanInputCallback = humanInputCallback;
    this._context = context;
  }

  /**
   * Initialize the agent and prepare it for use.
   * This is called automatically when needed.
   */
  async initialize(): Promise<void> {
    // Initialization logic can be added here
    // For example, setting up connections to MCP servers
    return Promise.resolve();
  }

  /**
   * Attach an LLM to this agent for handling requests.
   * @param llmFactory Factory function to create the LLM instance
   */
  async attachLlm(llmFactory: () => AugmentedLLMProtocol): Promise<void> {
    // Call the factory to get the LLM instance and store it
    this._llm = llmFactory();
  }

  /**
   * Send a message to the agent and get a response.
   * @param message The message to send
   * @returns The agent's response
   */
  async send(
    message: string | PromptMessageMultipart | PromptMessageMultipart[]
  ): Promise<string> {
    if (!this._llm) {
      throw new Error(
        `Agent ${this.name} has no LLM attached. Call attachLlm() first.`
      );
    }

    try {
      // Normalize message to a string for downstream LLMs
      let normalizedMessage: string;
      if (typeof message === 'string') {
        normalizedMessage = message;
      } else {
        // Basic conversion for now – callers can pass richer structures but they are JSON stringified here.
        normalizedMessage = JSON.stringify(message);
      }

      // If human input is enabled and callback is provided, use it
      if (this._config.human_input && this._humanInputCallback) {
        const humanResponse = await this._humanInputCallback(normalizedMessage);
        return humanResponse;
      }

      // Otherwise, use the LLM
      return await this._llm.send(normalizedMessage);
    } catch (error) {
      console.error(`Error sending message to agent ${this.name}:`, error);
      return `Error: ${error instanceof Error ? error.message : String(error)}`;
    }
  }

  /**
   * Alias method to support legacy `generate` calls
   */
  async generate(
    message: string | PromptMessageMultipart | PromptMessageMultipart[]
  ): Promise<string> {
    // Simply forward to send()
    return await this.send(message as any);
  }

  /**
   * Apply a specific prompt template with arguments.
   * @param promptName The name of the prompt template
   * @param args Arguments to pass to the prompt template
   * @returns The result of applying the prompt
   */
  async applyPrompt(promptName: string, args: any): Promise<string> {
    if (!this._llm) {
      throw new Error(
        `Agent ${this.name} has no LLM attached. Call attachLlm() first.`
      );
    }

    try {
      return await this._llm.applyPrompt(promptName, args);
    } catch (error) {
      console.error(
        `Error applying prompt ${promptName} to agent ${this.name}:`,
        error
      );
      return `Error: ${error instanceof Error ? error.message : String(error)}`;
    }
  }

  /**
   * List available prompts for this agent.
   * @returns Array of prompt names
   */
  async listPrompts(): Promise<string[]> {
    if (!this._llm) {
      return [];
    }

    try {
      return await this._llm.listPrompts();
    } catch (error) {
      console.error(`Error listing prompts for agent ${this.name}:`, error);
      return [];
    }
  }

  /**
   * List available resources for this agent.
   * @returns Array of resource names
   */
  async listResources(): Promise<string[]> {
    if (!this._llm) {
      return [];
    }

    try {
      return await this._llm.listResources();
    } catch (error) {
      console.error(`Error listing resources for agent ${this.name}:`, error);
      return [];
    }
  }

  /**
   * Send a prompt along with a resource URI to the agent.
   * @param prompt The prompt message
   * @param resourceUri The URI of the resource to include
   * @param serverName The name of the server providing the resource
   * @returns The agent's response
   */
  async withResource(
    prompt: string,
    resourceUri: string,
    serverName: string
  ): Promise<string> {
    if (!this._llm) {
      throw new Error(
        `Agent ${this.name} has no LLM attached. Call attachLlm() first.`
      );
    }
    // Assuming the attached LLM has a withResource method or similar
    // If not, this needs adjustment based on AugmentedLLMProtocol definition
    if (typeof (this._llm as any).withResource === 'function') {
      try {
        // Delegate to the LLM's withResource method if it exists
        return await (this._llm as any).withResource(
          prompt,
          resourceUri,
          serverName
        );
      } catch (error) {
        console.error(
          `Error using resource ${resourceUri} with agent ${this.name}:`,
          error
        );
        return `Error: ${error instanceof Error ? error.message : String(error)}`;
      }
    } else {
      // Fallback or error if the LLM doesn't support withResource
      console.warn(
        `LLM attached to agent ${this.name} does not support withResource. Sending prompt without resource.`
      );
      // Send the prompt and mention the unprocessed resource URI
      return this.send(
        `${prompt}\n\nResource URI (unprocessed): ${resourceUri}`
      );
      // Alternatively, throw an error:
      // throw new Error(`LLM for agent ${this.name} does not support withResource`);
    }
  }

  /**
   * Start an interactive prompt session with this agent.
   * @param defaultPrompt Default message to use when user presses enter
   * @param _agentName Ignored for single agents, included for API compatibility
   * @returns The result of the interactive session
   */
  async prompt(
    defaultPrompt: string = '',
    _agentName?: string
  ): Promise<string> {
    // Use the agent name as a string - ensure it's not the object itself
    const agentNameStr: string = String(this.name);

    // Create agentTypes dictionary with just this agent
    const agentTypes: Record<string, AgentType> = {
      [agentNameStr]: this.agentType,
    };

    // Create the interactive prompt
    const prompt = new InteractivePrompt({ agentTypes });

    // Define wrapper for send function
    const sendWrapper = async (
      message: string,
      _agentName: string
    ): Promise<string> => {
      return await this.send(message);
    };

    // Define wrapper for applyPrompt function
    const applyPromptWrapper = async (
      promptName: string,
      args: any,
      _agentName: string
    ): Promise<string> => {
      // Just apply the prompt directly
      return await this.applyPrompt(promptName, args);
    };

    // Define wrapper for listPrompts function
    const listPromptsWrapper = async (
      _agentName: string
    ): Promise<string[]> => {
      // Always call listPrompts on this agent regardless of agentName
      return await this.listPrompts();
    };

    // Start the prompt loop with just this agent
    return await prompt.promptLoop(
      sendWrapper,
      agentNameStr,
      [agentNameStr], // Only this agent
      applyPromptWrapper,
      listPromptsWrapper,
      defaultPrompt
    );
  }

  /**
   * Get the agent's configuration.
   * @returns The agent's configuration
   */
  get config(): AgentConfig {
    return this._config;
  }

  /**
   * Get the agent's context.
   * @returns The agent's context
   */
  get context(): Context | undefined {
    return this._context;
  }
}<|MERGE_RESOLUTION|>--- conflicted
+++ resolved
@@ -7,15 +7,11 @@
 
 import { AgentConfig, AgentType } from './core/agentTypes';
 import { PromptMessageMultipart } from './core/prompt';
-<<<<<<< HEAD
 import {
   getLogger as createLogger,
   Logger,
 } from './mcp_agent_ts/logging/logger';
-=======
-import { AugmentedLLMProtocol } from './llm';
-export { AugmentedLLMProtocol, PlaybackLLM, PassthroughLLM, SilentLLM } from './llm';
->>>>>>> 8335b205
+
 
 // Placeholder types and interfaces for missing imports
 export interface BaseAgent {
