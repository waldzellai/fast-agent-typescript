// src/server.ts

import { BaseAgent } from './mcpAgent';
<<<<<<< HEAD
// Assuming FastMCP and MCPContext are part of an external library or need to be defined
// For now, we'll define placeholder interfaces/types to represent them
import { ConsoleProgressDisplay } from './logging/consoleProgressDisplay';
export interface FastMCP {
  tool: (options: {
    name: string;
    description: string;
  }) => (fn: Function) => void;
  prompt: (options: {
    name: string;
    description: string;
  }) => (fn: Function) => void;
  run: (options: { transport: string }) => void;
  run_sse_async: () => Promise<void>;
  run_stdio_async: () => Promise<void>;
  settings: {
    host: string;
    port: number;
  };
}
=======
import { FastMCP, type Context } from 'fastmcp';
import { z } from 'zod';
import { Prompt } from './core/prompt';
>>>>>>> 5baee802

export { FastMCP, type Context };

/**
 * Exposes FastAgent agents as MCP tools through an MCP server.
 */
export class AgentMCPServer {
  private agents: Record<string, BaseAgent>;
  private mcpServer: FastMCP;

  constructor(
    agents: Record<string, BaseAgent>,
    serverName: string = 'FastAgent-MCP-Server',
    serverDescription?: string
  ) {
    this.agents = agents;
    this.mcpServer = this.initializeMcpServer(serverName, serverDescription);
    this.setupTools();
  }

  private initializeMcpServer(name: string, description?: string): FastMCP {
    return new FastMCP({
      name,
      instructions: description,
      version: '1.0.0',
    });
  }

  private setupTools(): void {
    for (const [agentName, agent] of Object.entries(this.agents)) {
      this.registerAgentTools(agentName, agent);
    }
  }

  private registerAgentTools(agentName: string, agent: BaseAgent): void {
    this.mcpServer.addTool({
      name: `${agentName}_send`,
      description: `Send a message to the ${agentName} agent`,
      parameters: z.object({ message: z.string() }),
      execute: async (args: { message: string }, ctx: Context<any>) => {
        const agentContext = (agent as any).context || null;
        const executeSend = async () => await agent.send(args.message);

        if (agentContext && ctx) {
          return await this.withBridgedContext(agentContext, ctx, executeSend);
        }
        return await executeSend();
      },
    });

    this.mcpServer.addPrompt({
      name: `${agentName}_history`,
      description: `Conversation history for the ${agentName} agent`,
      load: async () => {
        if (!(agent as any)._llm) {
          return '[]';
        }
        const multipartHistory = (agent as any)._llm.messageHistory;
        const promptMessages = Prompt.fromMultipart(multipartHistory);
        const history = promptMessages.map((msg) => ({
          role: msg.role,
          content: msg.content,
        }));
        return JSON.stringify(history);
      },
    });
  }

  public run(
    transport: string = 'sse',
    _host: string = '0.0.0.0',
    port: number = 8000
  ): void {
    if (transport === 'sse') {
      this.mcpServer
        .start({ transportType: 'sse', sse: { port, endpoint: '/sse' } })
        .catch((err) => console.error(err));
    } else {
      this.mcpServer
        .start({ transportType: 'stdio' })
        .catch((err) => console.error(err));
    }
  }

  public async runAsync(
    transport: string = 'sse',
    _host: string = '0.0.0.0',
    port: number = 8000
  ): Promise<void> {
    try {
      if (transport === 'sse') {
        await this.mcpServer.start({
          transportType: 'sse',
          sse: { port, endpoint: '/sse' },
        });
      } else {
        await this.mcpServer.start({ transportType: 'stdio' });
      }
    } catch (error) {
      if (
        error instanceof Error &&
        (error.name === 'CancelledError' || error.name === 'KeyboardInterrupt')
      ) {
        console.log('Server Stopped (CTRL+C)');
        return;
      }
      throw error;
    }
  }

  private async withBridgedContext(
    agentContext: any,
    mcpContext: Context<any>,
    func: Function,
    ...args: any[]
  ): Promise<any> {
    let originalProgressReporter:
      | ((progress: number, total?: number) => Promise<void>)
      | null = null;

    if (agentContext.progress_reporter) {
      originalProgressReporter = agentContext.progress_reporter;
    } else {
      const display = new ConsoleProgressDisplay();
      originalProgressReporter = async (
        progress: number,
        total?: number,
      ): Promise<void> => {
        display.report(progress, total);
      };
      agentContext.progress_reporter = originalProgressReporter;
    }

    agentContext.mcp_context = mcpContext;

    const bridgedProgress = async (progress: number, total?: number) => {
      if (mcpContext) {
        await mcpContext.reportProgress({ progress, total });
      }
      if (originalProgressReporter) {
        await originalProgressReporter(progress, total);
      }
    };

    agentContext.progress_reporter = bridgedProgress;

    try {
      return await func(...args);
    } finally {
      agentContext.progress_reporter = originalProgressReporter;
      if (agentContext.mcp_context) {
        delete agentContext.mcp_context;
      }
    }
  }

  public async shutdown(): Promise<void> {
    await this.mcpServer.stop();
  }
}
<|MERGE_RESOLUTION|>--- conflicted
+++ resolved
@@ -1,32 +1,10 @@
 // src/server.ts
 
 import { BaseAgent } from './mcpAgent';
-<<<<<<< HEAD
-// Assuming FastMCP and MCPContext are part of an external library or need to be defined
-// For now, we'll define placeholder interfaces/types to represent them
-import { ConsoleProgressDisplay } from './logging/consoleProgressDisplay';
-export interface FastMCP {
-  tool: (options: {
-    name: string;
-    description: string;
-  }) => (fn: Function) => void;
-  prompt: (options: {
-    name: string;
-    description: string;
-  }) => (fn: Function) => void;
-  run: (options: { transport: string }) => void;
-  run_sse_async: () => Promise<void>;
-  run_stdio_async: () => Promise<void>;
-  settings: {
-    host: string;
-    port: number;
-  };
-}
-=======
+
 import { FastMCP, type Context } from 'fastmcp';
 import { z } from 'zod';
 import { Prompt } from './core/prompt';
->>>>>>> 5baee802
 
 export { FastMCP, type Context };
 
